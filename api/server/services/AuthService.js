--- conflicted
+++ resolved
@@ -575,9 +575,5 @@
   setOpenIDAuthTokens,
   requestPasswordReset,
   resendVerificationEmail,
-<<<<<<< HEAD
-  generateShortLivedToken,
   getCustomAuthToken,
-=======
->>>>>>> ca53c203
 };