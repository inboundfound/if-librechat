--- conflicted
+++ resolved
@@ -11,12 +11,9 @@
 import BadgeRowProvider from '~/Providers/BadgeRowContext';
 import { useGetStartupConfig } from '~/data-provider';
 import MCPPanelSkeleton from './MCPPanelSkeleton';
-<<<<<<< HEAD
 import Neo4jServerPanel from './Neo4jServerPanel';
 import { useToastContext } from '~/Providers';
 import { Button } from '~/components/ui';
-=======
->>>>>>> 47caafa8
 import { useLocalize } from '~/hooks';
 
 function MCPPanelContent() {
