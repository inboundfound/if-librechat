--- conflicted
+++ resolved
@@ -11,11 +11,7 @@
 import { useLocalize, useMCPConnectionStatus } from '~/hooks';
 import { useGetStartupConfig } from '~/data-provider';
 import MCPPanelSkeleton from './MCPPanelSkeleton';
-<<<<<<< HEAD
 import Neo4jServerPanel from './Neo4jServerPanel';
-import { useLocalize } from '~/hooks';
-=======
->>>>>>> ca53c203
 
 function MCPPanelContent() {
   const localize = useLocalize();
